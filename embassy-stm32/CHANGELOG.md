# Changelog for embassy-stm32

All notable changes to this project will be documented in this file.

The format is based on [Keep a Changelog](https://keepachangelog.com/en/1.0.0/),
and this project adheres to [Semantic Versioning](https://semver.org/spec/v2.0.0.html).

<!-- next-header -->
## Unreleased - ReleaseDate

## 0.4.0 - 2025-08-26

- feat: stm32/sai: make NODIV independent of MCKDIV 
- fix: stm32/sai: fix WB MCKDIV
- fix: stm32/i2c: pull-down was enabled instead of pull-none when no internal pull-up was needed.
- feat: Improve blocking hash speed
- fix: Fix vrefbuf building with log feature
- fix: Fix performing a hash after performing a hmac
- chore: Updated stm32-metapac and stm32-data dependencies
- feat: stm32/adc/v3: allow DMA reads to loop through enable channels
- fix: Fix XSPI not disabling alternate bytes when they were previously enabled
<<<<<<< HEAD
- feat: stm32/adc/v3: added support for Continous DMA configuration 
=======
- fix: Fix stm32h7rs init when using external flash via XSPI
>>>>>>> f86cf87f

## 0.3.0 - 2025-08-12

- feat: Added VREFBUF voltage reference buffer driver ([#4524](https://github.com/embassy-rs/embassy/pull/4524))
- feat: Added complementary PWM idle-state control methods ([#4522](https://github.com/embassy-rs/embassy/pull/4522))
- feat: Added hardware oversampling support for ADC v3 ([#4279](https://github.com/embassy-rs/embassy/pull/4279))
- feat: Added ADC4 support for STM32WBA devices
- feat: Added USB OTG HS support for STM32WBA devices
- feat: Added STM32C071 and STM32C051 RCC support
- feat: Added PWM pin configuration options for different GPIO modes
- feat: Added RTC low-power support for STM32WBA65 ([#4418](https://github.com/embassy-rs/embassy/pull/4418))
- feat: Added eMMC support for SDMMC
- feat: Added auto-calibration for MSI frequencies on U5 devices ([#4313](https://github.com/embassy-rs/embassy/pull/4313))
- feat: Added DAC::new_unbuffered method ([#4183](https://github.com/embassy-rs/embassy/pull/4183))
- feat: Added helper methods for low-power interrupt timer ([#4305](https://github.com/embassy-rs/embassy/pull/4305))
- feat: Added ADC v1 analog watchdog implementation ([#4330](https://github.com/embassy-rs/embassy/pull/4330))
- feat: Added OPAMP RCC initialization ([#4358](https://github.com/embassy-rs/embassy/pull/4358))
- feat: Added const constructors for RCC Config structs ([#4231](https://github.com/embassy-rs/embassy/pull/4231))
- feat: Added FDCAN/BXCAN RAII instance counters ([#4272](https://github.com/embassy-rs/embassy/pull/4272))
- fix: Fixed I2C slave blocking read/write support ([#4454](https://github.com/embassy-rs/embassy/pull/4454))
- fix: Fixed STM32WBA VDDIO2 configuration ([#4424](https://github.com/embassy-rs/embassy/pull/4424))
- fix: Fixed timer break input 2 trait naming
- fix: Fixed dead-time computation in complementary PWM
- fix: Fixed get_max_duty off-by-one error for center-aligned mode ([#4302](https://github.com/embassy-rs/embassy/pull/4302))
- fix: Fixed STM32C09x build issues
- fix: Fixed STM32G0B0 build issues
- fix: Fixed HSEM CPUID detection and added missing RCC initialization ([#4324](https://github.com/embassy-rs/embassy/pull/4324))
- fix: Enable autoreload preload for complementary PWM ([#4303](https://github.com/embassy-rs/embassy/pull/4303))
- fix: Fixed DMA packing/unpacking functionality
- fix: Added missing fence on BDMA start operations
- fix: Improve error handling for I2C v2 NACK conditions
- fix: Renamed frequency parameters for consistency (freq -> frequency)
- chore: Updated stm32-metapac and stm32-data dependencies
- chore: Modify BufferedUart initialization to take pins before interrupts ([#3983](https://github.com/embassy-rs/embassy/pull/3983))
- feat: Added a 'single-bank' and a 'dual-bank' feature so chips with configurable flash bank setups are be supported in embassy ([#4125](https://github.com/embassy-rs/embassy/pull/4125))
- feat: Add automatic setting of remap bits when using alternate DMA channels on STM32F0 and STM32F3 devices ([#3653](https://github.com/embassy-rs/embassy/pull/3653))

## 0.2.0 - 2025-01-10

Starting 2025 strong with a release packed with new, exciting good stuff! 🚀

### New chips

This release adds support for many newly-released STM32 chips.

- STM32H7[RS] "bootflash line" ([#2898](https://github.com/embassy-rs/embassy/pull/2898))
- STM32U0 ([#2809](https://github.com/embassy-rs/embassy/pull/2809) [#2813](https://github.com/embassy-rs/embassy/pull/2813))
- STM32H5[23] ([#2892](https://github.com/embassy-rs/embassy/pull/2892))
- STM32U5[FG] ([#2892](https://github.com/embassy-rs/embassy/pull/2892))
- STM32WBA5[045] ([#2892](https://github.com/embassy-rs/embassy/pull/2892))

### Simpler APIs with less generics

Many HAL APIs have been simplified thanks to reducing the amount of generic parameters. This helps with creating arrays of pins or peripherals, and for calling the same code with different pins/peripherals without incurring in code size penalties d

For GPIO, the pins have been eliminated. `Output<'_, PA4>` is now `Output<'_>`.

For peripherals, both pins and DMA channels have been eliminated. Peripherals now have a "mode" generic param that specifies whether it's capable of async operation. For example, `I2c<'_, I2C2, NoDma, NoDma>` is now `I2c<'_, Blocking>` and `I2c<'_, I2C2, DMA2_CH1, DMA2_CH2>` is now `I2c<'_, Async>`.

- Removed DMA channel generic params for UART ([#2821](https://github.com/embassy-rs/embassy/pull/2821)), I2C ([#2820](https://github.com/embassy-rs/embassy/pull/2820)), SPI ([#2819](https://github.com/embassy-rs/embassy/pull/2819)), QSPI ([#2982](https://github.com/embassy-rs/embassy/pull/2982)), OSPI ([#2941](https://github.com/embassy-rs/embassy/pull/2941)).
- Removed peripheral generic params for GPIO ([#2471](https://github.com/embassy-rs/embassy/pull/2471)), UART ([#2836](https://github.com/embassy-rs/embassy/pull/2836)), I2C ([#2974](https://github.com/embassy-rs/embassy/pull/2974)), SPI ([#2835](https://github.com/embassy-rs/embassy/pull/2835))
- Remove generics in CAN ([#3012](https://github.com/embassy-rs/embassy/pull/3012), [#3020](https://github.com/embassy-rs/embassy/pull/3020), [#3032](https://github.com/embassy-rs/embassy/pull/3032), [#3033](https://github.com/embassy-rs/embassy/pull/3033))

### More complete and consistent RCC

RCC support has been vastly expanded and improved.
- The API is now consistent across all STM32 families. Previously in some families you'd configure the desired target frequencies for `sysclk` and the buses and `embassy-stm32` would try to calculate dividers and muxes to hit them as close as possible. This has proved to be intractable in the general case and hard to extend to more exotic RCC configurations. So, we have standardized on an API where the user specifies the settings for dividers and muxes directly. It's lower level but gices more control to the user, supports all edge case exotic configurations, and makes it easier to translate a configuration from the STM32CubeMX tool. ([Tracking issue](https://github.com/embassy-rs/embassy/issues/2515). [#2624](https://github.com/embassy-rs/embassy/pull/2624). F0, F1 [#2564](https://github.com/embassy-rs/embassy/pull/2564), F3 [#2560](https://github.com/embassy-rs/embassy/pull/2560), U5 [#2617](https://github.com/embassy-rs/embassy/pull/2617), [#3514](https://github.com/embassy-rs/embassy/pull/3514), [#3513](https://github.com/embassy-rs/embassy/pull/3513), G4 [#2579](https://github.com/embassy-rs/embassy/pull/2579), [#2618](https://github.com/embassy-rs/embassy/pull/2618), WBA [#2520](https://github.com/embassy-rs/embassy/pull/2520), G0, C0 ([#2656](https://github.com/embassy-rs/embassy/pull/2656)).
- Added support for configuring all per-peripheral clock muxes (CCIPRx, DCKCFGRx registers) in `config.rcc.mux`. This was previously handled in an ad-hoc way in some drivers (e.g. USB) and not at all in others (causing e.g. wrong SPI frequency) ([#2521](https://github.com/embassy-rs/embassy/pull/2521), [#2583](https://github.com/embassy-rs/embassy/pull/2583), [#2634](https://github.com/embassy-rs/embassy/pull/2634), [#2626](https://github.com/embassy-rs/embassy/pull/2626), [#2815](https://github.com/embassy-rs/embassy/pull/2815), [#2517](https://github.com/embassy-rs/embassy/pull/2517)).
- Switch to a safe configuration before configuring RCC. This helps avoid crashes when RCC has been already configured previously (for example by a bootloader). (F2, F4, F7 [#2829](https://github.com/embassy-rs/embassy/pull/2829), C0, F0, F1, F3, G0, G4, H5, H7[#3008](https://github.com/embassy-rs/embassy/pull/3008))
- Some new nice features:
    - Expose RCC enable and disable in public API. ([#2807](https://github.com/embassy-rs/embassy/pull/2807))
    - Add `unchecked-overclocking` feature that disables all asserts, allowing running RCC out of spec. ([#3574](https://github.com/embassy-rs/embassy/pull/3574))
- Many fixes:
    - Workaround H5 errata that accidentally clears RAM on backup domain reset. ([#2616](https://github.com/embassy-rs/embassy/pull/2616))
    - Reset RTC on L0 ([#2597](https://github.com/embassy-rs/embassy/pull/2597))
    - Fix H7 to use correct unit in vco clock check ([#2537](https://github.com/embassy-rs/embassy/pull/2537))
    - Fix incorrect D1CPRE max for STM32H7 RM0468 ([#2518](https://github.com/embassy-rs/embassy/pull/2518))
    - WBA's high speed external clock has to run at 32 MHz ([#2511](https://github.com/embassy-rs/embassy/pull/2511))
    - Take into account clock propagation delay to peripherals after enabling a clock. ([#2677](https://github.com/embassy-rs/embassy/pull/2677))
    - Fix crash caused by using higher MSI range as sysclk on STM32WL ([#2786](https://github.com/embassy-rs/embassy/pull/2786))
    - fix using HSI48 as SYSCLK on F0 devices with CRS ([#3652](https://github.com/embassy-rs/embassy/pull/3652))
    - compute LSE and LSI frequency for STM32L and STM32U0 series ([#3554](https://github.com/embassy-rs/embassy/pull/3554))
    - Add support for LSESYS, used to pass LSE clock to peripherals ([#3518](https://github.com/embassy-rs/embassy/pull/3518))
    - H5: LSE low drive mode is not functional ([#2738](https://github.com/embassy-rs/embassy/pull/2738))

### New peripheral drivers

- Dual-core support. First core initializes RCC and writes a struct into shared memory that the second core uses, ensuring no conflicts. ([#3158](https://github.com/embassy-rs/embassy/pull/3158), [#3263](https://github.com/embassy-rs/embassy/pull/3263), [#3687](https://github.com/embassy-rs/embassy/pull/3687))
- USB Type-C/USB Power Delivery Interface (UCPD) ([#2652](https://github.com/embassy-rs/embassy/pull/2652), [#2683](https://github.com/embassy-rs/embassy/pull/2683), [#2701](https://github.com/embassy-rs/embassy/pull/2701), [#2925](https://github.com/embassy-rs/embassy/pull/2925), [#3084](https://github.com/embassy-rs/embassy/pull/3084), [#3271](https://github.com/embassy-rs/embassy/pull/3271), [#3678](https://github.com/embassy-rs/embassy/pull/3678), [#3714](https://github.com/embassy-rs/embassy/pull/3714))
- Touch sensing controller (TSC) ([#2853](https://github.com/embassy-rs/embassy/pull/2853), [#3111](https://github.com/embassy-rs/embassy/pull/3111), [#3163](https://github.com/embassy-rs/embassy/pull/3163), [#3274](https://github.com/embassy-rs/embassy/pull/3274))
- Display Serial Interface (DSI) [#2903](https://github.com/embassy-rs/embassy/pull/2903), ([#3082](https://github.com/embassy-rs/embassy/pull/3082))
- LCD/TFT Display Controller (LTDC) ([#3126](https://github.com/embassy-rs/embassy/pull/3126), [#3458](https://github.com/embassy-rs/embassy/pull/3458))
- SPDIF receiver (SPDIFRX) ([#3280](https://github.com/embassy-rs/embassy/pull/3280))
- CORDIC math accelerator ([#2697](https://github.com/embassy-rs/embassy/pull/2697))
- Digital Temperature Sensor (DTS) ([#3717](https://github.com/embassy-rs/embassy/pull/3717))
- HMAC accelerator ([#2565](https://github.com/embassy-rs/embassy/pull/2565))
- Hash accelerator ([#2528](https://github.com/embassy-rs/embassy/pull/2528))
- Crypto accelerator ([#2619](https://github.com/embassy-rs/embassy/pull/2619), [#2691](https://github.com/embassy-rs/embassy/pull/2691))
- Semaphore (HSEM) ([#2777](https://github.com/embassy-rs/embassy/pull/2777), [#3161](https://github.com/embassy-rs/embassy/pull/3161))

### Improvements to existing drivers

GPIO:
- Generate singletons only for pins that actually exist. ([#3738](https://github.com/embassy-rs/embassy/pull/3738))
- Add `set_as_analog` to Flex ([#3017](https://github.com/embassy-rs/embassy/pull/3017))
- Add `embedded-hal` v0.2 `InputPin` impls for `OutputOpenDrain`. ([#2716](https://github.com/embassy-rs/embassy/pull/2716))
- Add a config option to make the VDDIO2 supply line valid ([#2737](https://github.com/embassy-rs/embassy/pull/2737))
- Refactor AfType ([#3031](https://github.com/embassy-rs/embassy/pull/3031))
- Gpiov1: Do not call set_speed for AFType::Input ([#2996](https://github.com/embassy-rs/embassy/pull/2996))

UART: 
- Add embedded-io impls ([#2739](https://github.com/embassy-rs/embassy/pull/2739))
- Add support for changing baud rate ([#3512](https://github.com/embassy-rs/embassy/pull/3512))
- Add split_ref ([#3500](https://github.com/embassy-rs/embassy/pull/3500))
- Add data bit selection ([#3595](https://github.com/embassy-rs/embassy/pull/3595))
- Add RX Pull configuration option ([#3415](https://github.com/embassy-rs/embassy/pull/3415))
- Add async flush ([#3379](https://github.com/embassy-rs/embassy/pull/3379))
- Add support for sending breaks ([#3286](https://github.com/embassy-rs/embassy/pull/3286))
- Disconnect pins on drop ([#3006](https://github.com/embassy-rs/embassy/pull/3006))
- Half-duplex improvements
    - Add half-duplex for all USART versions ([#2833](https://github.com/embassy-rs/embassy/pull/2833))
    - configurable readback for half-duplex. ([#3679](https://github.com/embassy-rs/embassy/pull/3679))
    - Convert uart half_duplex to use user configurable IO ([#3233](https://github.com/embassy-rs/embassy/pull/3233))
    - Fix uart::flush with FIFO at Half-Duplex mode ([#2895](https://github.com/embassy-rs/embassy/pull/2895))
    - Fix Half-Duplex sequential reads and writes ([#3089](https://github.com/embassy-rs/embassy/pull/3089))
    - disable transmitter during during half-duplex flush ([#3299](https://github.com/embassy-rs/embassy/pull/3299))
- Buffered UART improvements
    - Add embedded-io ReadReady impls ([#3179](https://github.com/embassy-rs/embassy/pull/3179), [#3451](https://github.com/embassy-rs/embassy/pull/3451))
    - Add constructors for RS485 ([#3441](https://github.com/embassy-rs/embassy/pull/3441))
    - Fix RingBufferedUartRx hard-resetting DMA after initial error ([#3356](https://github.com/embassy-rs/embassy/pull/3356))
    - Don't teardown during reconfigure ([#2989](https://github.com/embassy-rs/embassy/pull/2989))
    - Wake receive task for each received byte ([#2722](https://github.com/embassy-rs/embassy/pull/2722))
    - Fix dma and idle line detection in ringbuffereduartrx ([#3319](https://github.com/embassy-rs/embassy/pull/3319))

SPI: 
- Add MISO pullup configuration option ([#2943](https://github.com/embassy-rs/embassy/pull/2943))
- Add slew rate configuration options ([#3669](https://github.com/embassy-rs/embassy/pull/3669))
- Fix blocking_write on nosck spi. ([#3035](https://github.com/embassy-rs/embassy/pull/3035))
- Restrict txonly_nosck to SPIv1, it hangs in other versions. ([#3028](https://github.com/embassy-rs/embassy/pull/3028))
- Fix non-u8 word sizes. ([#3363](https://github.com/embassy-rs/embassy/pull/3363))
- Issue correct DMA word length when reading to prevent hang. ([#3362](https://github.com/embassy-rs/embassy/pull/3362))
- Add proper rxonly support for spi_v3 and force tx dma stream requirements. ([#3007](https://github.com/embassy-rs/embassy/pull/3007))

I2C:
- Implement asynchronous transactions ([#2742](https://github.com/embassy-rs/embassy/pull/2742))
- Implement blocking transactions ([#2713](https://github.com/embassy-rs/embassy/pull/2713))
- Disconnect pins on drop ([#3006](https://github.com/embassy-rs/embassy/pull/3006))
- Ensure bus is free before master-write operation ([#3104](https://github.com/embassy-rs/embassy/pull/3104))
- Add workaround for STM32 i2cv1 errata ([#2887](https://github.com/embassy-rs/embassy/pull/2887))
- Fix disabling pullup accidentally enabling pulldown ([#3410](https://github.com/embassy-rs/embassy/pull/3410))

Flash:
- Add L5 support ([#3423](https://github.com/embassy-rs/embassy/pull/3423))
- Add H5 support ([#3305](https://github.com/embassy-rs/embassy/pull/3305))
- add F2 support ([#3303](https://github.com/embassy-rs/embassy/pull/3303))
- Add U5 support ([#2591](https://github.com/embassy-rs/embassy/pull/2591), [#2792](https://github.com/embassy-rs/embassy/pull/2792))
- Add H50x support ([#2600](https://github.com/embassy-rs/embassy/pull/2600), [#2808](https://github.com/embassy-rs/embassy/pull/2808))
- Fix flash erase on F3 ([#3744](https://github.com/embassy-rs/embassy/pull/3744))
- Support G0 second flash bank ([#3711](https://github.com/embassy-rs/embassy/pull/3711))
- F1, F3: wait for BSY flag to clear before flashing ([#3217](https://github.com/embassy-rs/embassy/pull/3217))
- H7: enhance resilience to program sequence errors (pgserr) ([#2539](https://github.com/embassy-rs/embassy/pull/2539))

ADC:
- Add `AnyAdcChannel` type. You can obtain it from a pin with `.degrade_adc()`. Useful for making arrays of ADC pins. ([#2985](https://github.com/embassy-rs/embassy/pull/2985))
- Add L0 support ([#2544](https://github.com/embassy-rs/embassy/pull/2544))
- Add U5 support ([#3688](https://github.com/embassy-rs/embassy/pull/3688))
- Add H5 support ([#2613](https://github.com/embassy-rs/embassy/pull/2613), [#3557](https://github.com/embassy-rs/embassy/pull/3557))
- Add G4 async support ([#3566](https://github.com/embassy-rs/embassy/pull/3566))
- Add G4 support for calibrating differential inputs ([#3735](https://github.com/embassy-rs/embassy/pull/3735))
- Add oversampling and differential support for G4 ([#3169](https://github.com/embassy-rs/embassy/pull/3169))
- Add DMA support for ADC v2 ([#3116](https://github.com/embassy-rs/embassy/pull/3116))
- Add DMA support for ADC v3 and v4 ([#3128](https://github.com/embassy-rs/embassy/pull/3128))
- Unify naming `blocking_read` for blocking, `read` for async. ([#3148](https://github.com/embassy-rs/embassy/pull/3148))
- Fix channel count for the STM32G4 ADCs. ([#2828](https://github.com/embassy-rs/embassy/pull/2828))
- Fix blocking_delay_us() overflowing when sys freq is high ([#2825](https://github.com/embassy-rs/embassy/pull/2825))
- Remove need for taking a `Delay` impl. ([#2797](https://github.com/embassy-rs/embassy/pull/2797))
- H5: set OR.OP0 to 1 when ADCx_INP0 is selected, per RM ([#2776](https://github.com/embassy-rs/embassy/pull/2776))
- Add oversampling support ([#3124](https://github.com/embassy-rs/embassy/pull/3124))
- Adc averaging support for ADC v4. ([#3110](https://github.com/embassy-rs/embassy/pull/3110))
- F2 ADC fixes ([#2513](https://github.com/embassy-rs/embassy/pull/2513))

DAC:
- Fix new_internal not setting mode as documented ([#2886](https://github.com/embassy-rs/embassy/pull/2886))

OPAMP:
- Add missing opamp external outputs for STM32G4 ([#3636](https://github.com/embassy-rs/embassy/pull/3636))
- Add extra lifetime to opamp-using structs ([#3207](https://github.com/embassy-rs/embassy/pull/3207))
- Make OpAmp usable in follower configuration for internal DAC channel ([#3021](https://github.com/embassy-rs/embassy/pull/3021))

CAN:
- Add FDCAN support. ([#2475](https://github.com/embassy-rs/embassy/pull/2475), [#2571](https://github.com/embassy-rs/embassy/pull/2571), [#2623](https://github.com/embassy-rs/embassy/pull/2623), [#2631](https://github.com/embassy-rs/embassy/pull/2631), [#2635](https://github.com/embassy-rs/embassy/pull/2635), [#2637](https://github.com/embassy-rs/embassy/pull/2637), [#2645](https://github.com/embassy-rs/embassy/pull/2645), [#2647](https://github.com/embassy-rs/embassy/pull/2647), [#2658](https://github.com/embassy-rs/embassy/pull/2658), [#2703](https://github.com/embassy-rs/embassy/pull/2703), [#3364](https://github.com/embassy-rs/embassy/pull/3364))
- Simplify BXCAN API, make BXCAN and FDCAN APIs consistent. ([#2760](https://github.com/embassy-rs/embassy/pull/2760), [#2693](https://github.com/embassy-rs/embassy/pull/2693), [#2744](https://github.com/embassy-rs/embassy/pull/2744))
- Add buffered mode support ([#2588](https://github.com/embassy-rs/embassy/pull/2588))
- Add support for modifying the receiver filters from `BufferedCan`, `CanRx`, and `BufferedCanRx` ([#3733](https://github.com/embassy-rs/embassy/pull/3733))
- Add support for optional FIFO scheduling for outgoing frames ([#2988](https://github.com/embassy-rs/embassy/pull/2988))
- fdcan: Properties for common runtime get/set operations ([#2840](https://github.com/embassy-rs/embassy/pull/2840))
- fdcan: implement bus-off recovery ([#2832](https://github.com/embassy-rs/embassy/pull/2832))
- Add BXCAN sleep/wakeup functionality ([#2854](https://github.com/embassy-rs/embassy/pull/2854))
- Fix BXCAN hangs ([#3468](https://github.com/embassy-rs/embassy/pull/3468))
- add RTR flag if it is remote frame ([#3421](https://github.com/embassy-rs/embassy/pull/3421))
- Fix log storm when no CAN is connected ([#3284](https://github.com/embassy-rs/embassy/pull/3284))
- Fix error handling ([#2850](https://github.com/embassy-rs/embassy/pull/2850))
- Give CAN a kick when writing into TX buffer via sender. ([#2646](https://github.com/embassy-rs/embassy/pull/2646))
- Preseve the RTR flag in messages. ([#2745](https://github.com/embassy-rs/embassy/pull/2745))

FMC:
- Add 13bit address sdram constructors ([#3189](https://github.com/embassy-rs/embassy/pull/3189))

xSPI:
- Add OCTOSPI support ([#2672](https://github.com/embassy-rs/embassy/pull/2672))
- Add OCTOSPIM support ([#3102](https://github.com/embassy-rs/embassy/pull/3102))
- Add HEXADECASPI support ([#3667](https://github.com/embassy-rs/embassy/pull/3667))
- Add memory mapping support for QSPI ([#3725](https://github.com/embassy-rs/embassy/pull/3725))
- Add memory mapping support for OCTOSPI ([#3456](https://github.com/embassy-rs/embassy/pull/3456))
- Add async support for QSPI ([#3475](https://github.com/embassy-rs/embassy/pull/3475))
- Fix QSPI synchronous read operation hangs when FIFO is not full ([#3724](https://github.com/embassy-rs/embassy/pull/3724))
- Stick to `blocking_*` naming convention for QSPI, OSPI ([#3661](https://github.com/embassy-rs/embassy/pull/3661))

SDMMC:
- Add `block-device-driver` impl for use with `embedded-fatfs` ([#2607](https://github.com/embassy-rs/embassy/pull/2607))
- Allow cmd block to be passed in for sdmmc dma transfers ([#3188](https://github.com/embassy-rs/embassy/pull/3188))

ETH:
- Fix reception of multicast packets ([#3488](https://github.com/embassy-rs/embassy/pull/3488), [#3707](https://github.com/embassy-rs/embassy/pull/3707))
- Add support for executing custom SMI commands ([#3355](https://github.com/embassy-rs/embassy/pull/3355))
- Add support for MII interface ([#2465](https://github.com/embassy-rs/embassy/pull/2465))

USB:
- Assert correct clock on init. ([#2711](https://github.com/embassy-rs/embassy/pull/2711))
- Set PWR_CR2 USV on STM32L4 ([#2605](https://github.com/embassy-rs/embassy/pull/2605))
- USBD driver improvements:
    - Add ISO endpoint support ([#3314](https://github.com/embassy-rs/embassy/pull/3314))
    - Add support for L1. ([#2452](https://github.com/embassy-rs/embassy/pull/2452))
    - set USB initialization delay to 1µs ([#3700](https://github.com/embassy-rs/embassy/pull/3700))
- OTG driver improvements:
    - Add ISO endpoint support ([#3314](https://github.com/embassy-rs/embassy/pull/3314))
    - Add support for U595, U5A5 ([#3613](https://github.com/embassy-rs/embassy/pull/3613))
    - Add support for STM32H7R/S ([#3337](https://github.com/embassy-rs/embassy/pull/3337))
    - Add support for full-speed ULPI mode ([#3281](https://github.com/embassy-rs/embassy/pull/3281))
    - Make max EP count configurable ([#2881](https://github.com/embassy-rs/embassy/pull/2881))
    - fix corruption in CONTROL OUT transfers in stm32f4. ([#3565](https://github.com/embassy-rs/embassy/pull/3565))
    - Extract Synopsys USB OTG driver to a separate crate ([#2871](https://github.com/embassy-rs/embassy/pull/2871))
    - Add critical sections to avoid USB OTG corruption Errata ([#2823](https://github.com/embassy-rs/embassy/pull/2823))
    - Fix support for OTG_HS in FS mode. ([#2805](https://github.com/embassy-rs/embassy/pull/2805))

I2S:
- Add SPIv3 support. ([#2992](https://github.com/embassy-rs/embassy/pull/2992))
- Add full-duplex support. ([#2992](https://github.com/embassy-rs/embassy/pull/2992))
- Add I2S ringbuffered DMA support ([#3023](https://github.com/embassy-rs/embassy/pull/3023))
- Fix STM32F4 I2S clock calculations ([#3716](https://github.com/embassy-rs/embassy/pull/3716))

SAI:
- Add a function that waits for any SAI/ringbuffer write error ([#3545](https://github.com/embassy-rs/embassy/pull/3545))
- Disallow start without an initial write ([#3541](https://github.com/embassy-rs/embassy/pull/3541))
- Flush FIFO on init and disable ([#3538](https://github.com/embassy-rs/embassy/pull/3538))
- Fix MCKDIV for SAI v3/v4 ([#2710](https://github.com/embassy-rs/embassy/pull/2710))
- Pull down clock and data lines in receive mode ([#3326](https://github.com/embassy-rs/embassy/pull/3326))
- Add function to check if SAI is muted ([#3282](https://github.com/embassy-rs/embassy/pull/3282))

Low-power support:
- Update `embassy-executor` to v0.7.
- Add support for U0 ([#3556](https://github.com/embassy-rs/embassy/pull/3556))
- Add support for U5 ([#3496](https://github.com/embassy-rs/embassy/pull/3496))
- Add support for H5 ([#2877](https://github.com/embassy-rs/embassy/pull/2877))
- Add support for L4 ([#3213](https://github.com/embassy-rs/embassy/pull/3213))
- Fix low-power EXTI IRQ handler dropped edges ([#3404](https://github.com/embassy-rs/embassy/pull/3404))
- Fix alarms not triggering in some cases ([#3592](https://github.com/embassy-rs/embassy/pull/3592))

Timer:
- Add Input Capture high-level driver ([#2912](https://github.com/embassy-rs/embassy/pull/2912))
- Add PWM Input high-level driver ([#3014](https://github.com/embassy-rs/embassy/pull/3014))
- Add support for splitting `SimplePwm` into channels ([#3317](https://github.com/embassy-rs/embassy/pull/3317))
- Fix `SimplePwm` not enabling output pin in some stm32 families ([#2670](https://github.com/embassy-rs/embassy/pull/2670))
- Add LPTIM low-level driver. ([#3310](https://github.com/embassy-rs/embassy/pull/3310))
- Low-level TIM driver improvements:
    - Simplify traits, convert from trait methods to struct. ([#2728](https://github.com/embassy-rs/embassy/pull/2728))
    - Add `low_level::Timer::get_clock_frequency()` ([#2908](https://github.com/embassy-rs/embassy/pull/2908))
    - Fix 32bit timer off by one ARR error ([#2876](https://github.com/embassy-rs/embassy/pull/2876))
    - Avoid max_compare_value >= u16::MAX ([#3549](https://github.com/embassy-rs/embassy/pull/3549))

DMA:
- Add `AnyChannel` type. Similar to `AnyPin`, it allows representing any DMA channel at runtime without needing generics. ([#2606](https://github.com/embassy-rs/embassy/pull/2606))
, Add support for BDMA on H7 ([#2606](https://github.com/embassy-rs/embassy/pull/2606))
- Add async `stop()` function to BDMA, DMA ([#2757](https://github.com/embassy-rs/embassy/pull/2757))
- Add configuration option for DMA Request Priority ([#2680](https://github.com/embassy-rs/embassy/pull/2680))
- Rewrite DMA ringbuffers ([#3336](https://github.com/embassy-rs/embassy/pull/3336))
- Enable half transfer IRQ when constructing a ReadableDmaRingBuffer ([#3093](https://github.com/embassy-rs/embassy/pull/3093))
- Right-align `write_immediate()` in ring buffers ([#3588](https://github.com/embassy-rs/embassy/pull/3588))

`embassy-time` driver:
- Update to `embassy-time` v0.4, `embassy-time-driver` v0.2. ([#3593](https://github.com/embassy-rs/embassy/pull/3593))
- Change preference order of `time-driver-any` to pick less-featureful timers first. ([#2570](https://github.com/embassy-rs/embassy/pull/2570))
- Allow using more TIMx timers for the time driver  of TIM1 ([#2570](https://github.com/embassy-rs/embassy/pull/2570), [#2614](https://github.com/embassy-rs/embassy/pull/2614))
- Correctly gate `time` feature of embassy-embedded-hal in embassy-stm32 ([#3359](https://github.com/embassy-rs/embassy/pull/3359))
- adds timer-driver for tim21 and tim22 (on L0) ([#2450](https://github.com/embassy-rs/embassy/pull/2450))

WDG:
- Allow higher PSC value for iwdg_v3 ... ([#2628](https://github.com/embassy-rs/embassy/pull/2628))

Misc:
- Allow `bind_interrupts!` to accept conditional compilation attrs ([#3444](https://github.com/embassy-rs/embassy/pull/3444))

## 0.1.0 - 2024-01-12

First release.<|MERGE_RESOLUTION|>--- conflicted
+++ resolved
@@ -19,11 +19,8 @@
 - chore: Updated stm32-metapac and stm32-data dependencies
 - feat: stm32/adc/v3: allow DMA reads to loop through enable channels
 - fix: Fix XSPI not disabling alternate bytes when they were previously enabled
-<<<<<<< HEAD
 - feat: stm32/adc/v3: added support for Continous DMA configuration 
-=======
 - fix: Fix stm32h7rs init when using external flash via XSPI
->>>>>>> f86cf87f
 
 ## 0.3.0 - 2025-08-12
 
