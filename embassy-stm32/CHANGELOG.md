--- conflicted
+++ resolved
@@ -86,12 +86,9 @@
 - fix: build script ensures EXTI2_TSC is listed as the IRQ of EXTI2 even if the PAC doesn't
 - feat: stm32/lcd: added implementation
 - change: add error messages to can timing calculations ([#4961](https://github.com/embassy-rs/embassy/pull/4961))
-<<<<<<< HEAD
 - feat: stm32/spi bidirectional mode 
-=======
 - fix: stm32/i2c v2: add stop flag on stop received
 - fix: stm32l47*/stm32l48* adc analog pin setup
->>>>>>> ec417c70
 
 ## 0.4.0 - 2025-08-26
 
