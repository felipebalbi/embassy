--- conflicted
+++ resolved
@@ -11,12 +11,8 @@
 use core::iter;
 use core::marker::PhantomData;
 
-<<<<<<< HEAD
 pub use config::*;
-use embassy_hal_internal::{Peripheral, PeripheralRef};
-=======
 use embassy_hal_internal::Peri;
->>>>>>> 6186d111
 use embassy_sync::waitqueue::AtomicWaker;
 #[cfg(feature = "time")]
 use embassy_time::{Duration, Instant};
@@ -51,26 +47,6 @@
     ZeroLengthTransfer,
 }
 
-<<<<<<< HEAD
-/// I2C modes
-pub mod mode {
-    trait SealedMode {}
-
-    /// Trait for I2C master operations.
-    #[allow(private_bounds)]
-    pub trait MasterMode: SealedMode {}
-
-    /// Mode allowing for I2C master operations.
-    pub struct Master;
-    /// Mode allowing for I2C master and slave operations.
-    pub struct MultiMaster;
-
-    impl SealedMode for Master {}
-    impl MasterMode for Master {}
-
-    impl SealedMode for MultiMaster {}
-    impl MasterMode for MultiMaster {}
-=======
 impl core::fmt::Display for Error {
     fn fmt(&self, f: &mut core::fmt::Formatter<'_>) -> core::fmt::Result {
         let message = match self {
@@ -89,26 +65,24 @@
 
 impl core::error::Error for Error {}
 
-/// I2C config
-#[non_exhaustive]
-#[derive(Copy, Clone)]
-pub struct Config {
-    /// Enable internal pullup on SDA.
-    ///
-    /// Using external pullup resistors is recommended for I2C. If you do
-    /// have external pullups you should not enable this.
-    #[cfg(gpio_v2)]
-    pub sda_pullup: bool,
-    /// Enable internal pullup on SCL.
-    ///
-    /// Using external pullup resistors is recommended for I2C. If you do
-    /// have external pullups you should not enable this.
-    #[cfg(gpio_v2)]
-    pub scl_pullup: bool,
-    /// Timeout.
-    #[cfg(feature = "time")]
-    pub timeout: embassy_time::Duration,
->>>>>>> 6186d111
+/// I2C modes
+pub mod mode {
+    trait SealedMode {}
+
+    /// Trait for I2C master operations.
+    #[allow(private_bounds)]
+    pub trait MasterMode: SealedMode {}
+
+    /// Mode allowing for I2C master operations.
+    pub struct Master;
+    /// Mode allowing for I2C master and slave operations.
+    pub struct MultiMaster;
+
+    impl SealedMode for Master {}
+    impl MasterMode for Master {}
+
+    impl SealedMode for MultiMaster {}
+    impl MasterMode for MultiMaster {}
 }
 
 #[derive(Debug, Clone, PartialEq, Eq)]
@@ -121,7 +95,6 @@
     Read,
 }
 
-<<<<<<< HEAD
 #[derive(Debug, Clone, PartialEq, Eq)]
 #[cfg_attr(feature = "defmt", derive(defmt::Format))]
 /// The command kind to the slave from the master and the address that the slave matched
@@ -144,8 +117,8 @@
 
 struct I2CDropGuard<'d> {
     info: &'static Info,
-    scl: Option<PeripheralRef<'d, AnyPin>>,
-    sda: Option<PeripheralRef<'d, AnyPin>>,
+    scl: Option<Peri<'d, AnyPin>>,
+    sda: Option<Peri<'d, AnyPin>>,
 }
 impl<'d> Drop for I2CDropGuard<'d> {
     fn drop(&mut self) {
@@ -157,35 +130,6 @@
         }
 
         self.info.rcc.disable();
-=======
-impl Config {
-    fn scl_af(&self) -> AfType {
-        #[cfg(gpio_v1)]
-        return AfType::output(OutputType::OpenDrain, Speed::Medium);
-        #[cfg(gpio_v2)]
-        return AfType::output_pull(
-            OutputType::OpenDrain,
-            Speed::Medium,
-            match self.scl_pullup {
-                true => Pull::Up,
-                false => Pull::None,
-            },
-        );
-    }
-
-    fn sda_af(&self) -> AfType {
-        #[cfg(gpio_v1)]
-        return AfType::output(OutputType::OpenDrain, Speed::Medium);
-        #[cfg(gpio_v2)]
-        return AfType::output_pull(
-            OutputType::OpenDrain,
-            Speed::Medium,
-            match self.sda_pullup {
-                true => Pull::Up,
-                false => Pull::None,
-            },
-        );
->>>>>>> 6186d111
     }
 }
 
@@ -194,11 +138,6 @@
     info: &'static Info,
     state: &'static State,
     kernel_clock: Hertz,
-<<<<<<< HEAD
-=======
-    scl: Option<Peri<'d, AnyPin>>,
-    sda: Option<Peri<'d, AnyPin>>,
->>>>>>> 6186d111
     tx_dma: Option<ChannelAndRequest<'d>>,
     rx_dma: Option<ChannelAndRequest<'d>>,
     #[cfg(feature = "time")]
