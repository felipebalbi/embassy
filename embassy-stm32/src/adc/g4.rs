#[cfg(stm32g4)]
use pac::adc::regs::Difsel as DifselReg;
#[allow(unused)]
#[cfg(stm32g4)]
pub use pac::adc::vals::{Adcaldif, Adstp, Difsel, Dmacfg, Dmaen, Exten, Rovsm, Trovs};
#[allow(unused)]
#[cfg(stm32h7)]
use pac::adc::vals::{Adcaldif, Difsel, Exten};
pub use pac::adccommon::vals::{Dual, Presc};

use super::{
    Adc, AnyAdcChannel, ConversionMode, Instance, RegularConversionMode, Resolution, RxDma, SampleTime,
    blocking_delay_us,
};
use crate::adc::{AnyInstance, SealedAdcChannel};
use crate::time::Hertz;
use crate::{Peri, pac, rcc};

mod injected;
pub use injected::InjectedAdc;

/// Default VREF voltage used for sample conversion to millivolts.
pub const VREF_DEFAULT_MV: u32 = 3300;
/// VREF voltage used for factory calibration of VREFINTCAL register.
pub const VREF_CALIB_MV: u32 = 3300;

const NR_INJECTED_RANKS: usize = 4;

/// Max single ADC operation clock frequency
#[cfg(stm32g4)]
const MAX_ADC_CLK_FREQ: Hertz = Hertz::mhz(60);
#[cfg(stm32h7)]
const MAX_ADC_CLK_FREQ: Hertz = Hertz::mhz(50);

fn from_ker_ck(frequency: Hertz) -> Presc {
    let raw_prescaler = frequency.0 / MAX_ADC_CLK_FREQ.0;
    match raw_prescaler {
        0 => Presc::DIV1,
        1 => Presc::DIV2,
        2..=3 => Presc::DIV4,
        4..=5 => Presc::DIV6,
        6..=7 => Presc::DIV8,
        8..=9 => Presc::DIV10,
        10..=11 => Presc::DIV12,
        _ => unimplemented!(),
    }
}

/// ADC configuration
#[derive(Default)]
pub struct AdcConfig {
    pub dual_mode: Option<Dual>,
    pub resolution: Option<Resolution>,
    #[cfg(stm32g4)]
    pub oversampling_shift: Option<u8>,
    #[cfg(stm32g4)]
    pub oversampling_ratio: Option<u8>,
    #[cfg(stm32g4)]
    pub oversampling_mode: Option<(Rovsm, Trovs, bool)>,
}

// Trigger source for ADC conversions¨
#[derive(Copy, Clone)]
pub struct ConversionTrigger {
    // See Table 166 and 167 in RM0440 Rev 9 for ADC1/2 External triggers
    // Note that Injected and Regular channels uses different mappings
    pub channel: u8,
    pub edge: Exten,
}

impl<T: Instance> super::SealedAnyInstance for T {
    fn dr() -> *mut u16 {
        T::regs().dr().as_ptr() as *mut u16
    }

    fn enable() {
        // Make sure bits are off
        while T::regs().cr().read().addis() {
            // spin
        }

        if !T::regs().cr().read().aden() {
            // Enable ADC
            T::regs().isr().modify(|reg| {
                reg.set_adrdy(true);
            });
            T::regs().cr().modify(|reg| {
                reg.set_aden(true);
            });

<<<<<<< HEAD
impl Prescaler {
    fn from_ker_ck(frequency: Hertz) -> Self {
        let raw_prescaler = rcc::raw_prescaler(frequency.0, MAX_ADC_CLK_FREQ.0);
        match raw_prescaler {
            0 => Self::NotDivided,
            1 => Self::DividedBy2,
            2..=3 => Self::DividedBy4,
            4..=5 => Self::DividedBy6,
            6..=7 => Self::DividedBy8,
            8..=9 => Self::DividedBy10,
            10..=11 => Self::DividedBy12,
            _ => unimplemented!(),
=======
            while !T::regs().isr().read().adrdy() {
                // spin
            }
>>>>>>> cf5ac499
        }
    }

    fn start() {
        T::regs().cr().modify(|reg| {
            reg.set_adstart(true);
        });
    }

    fn stop() {
        if T::regs().cr().read().adstart() && !T::regs().cr().read().addis() {
            T::regs().cr().modify(|reg| {
                reg.set_adstp(Adstp::STOP);
            });
            // The software must poll ADSTART until the bit is reset before assuming the
            // ADC is completely stopped
            while T::regs().cr().read().adstart() {}
        }

        // Disable dma control and continuous conversion, if enabled
        T::regs().cfgr().modify(|reg| {
            reg.set_cont(false);
            reg.set_dmaen(Dmaen::DISABLE);
        });
    }

    fn convert() -> u16 {
        T::regs().isr().modify(|reg| {
            reg.set_eos(true);
            reg.set_eoc(true);
        });

        // Start conversion
        T::regs().cr().modify(|reg| {
            reg.set_adstart(true);
        });

        while !T::regs().isr().read().eos() {
            // spin
        }

        T::regs().dr().read().0 as u16
    }

    fn configure_dma(conversion_mode: ConversionMode) {
        T::regs().isr().modify(|reg| {
            reg.set_ovr(true);
        });

        T::regs().cfgr().modify(|reg| {
            reg.set_discen(false); // Convert all channels for each trigger
            reg.set_dmacfg(match conversion_mode {
                ConversionMode::Singular => Dmacfg::ONE_SHOT,
                ConversionMode::Repeated(_) => Dmacfg::CIRCULAR,
            });
            reg.set_dmaen(Dmaen::ENABLE);
        });

        if let ConversionMode::Repeated(mode) = conversion_mode {
            match mode {
                RegularConversionMode::Continuous => {
                    T::regs().cfgr().modify(|reg| {
                        reg.set_cont(true);
                    });
                }
                RegularConversionMode::Triggered(trigger) => {
                    T::regs().cfgr().modify(|r| {
                        r.set_cont(false); // New trigger is neede for each sample to be read
                    });

                    T::regs().cfgr().modify(|r| {
                        r.set_extsel(trigger.channel);
                        r.set_exten(trigger.edge);
                    });

                    // Regular conversions uses DMA so no need to generate interrupt
                    T::regs().ier().modify(|r| r.set_eosie(false));
                }
            }
        }
    }

    fn configure_sequence(sequence: impl ExactSizeIterator<Item = ((u8, bool), SampleTime)>) {
        T::regs().cr().modify(|w| w.set_aden(false));

        // Set sequence length
        T::regs().sqr1().modify(|w| {
            w.set_l(sequence.len() as u8 - 1);
        });

        #[cfg(stm32g4)]
        let mut difsel = DifselReg::default();
        let mut smpr = T::regs().smpr().read();
        let mut smpr2 = T::regs().smpr2().read();
        let mut sqr1 = T::regs().sqr1().read();
        let mut sqr2 = T::regs().sqr2().read();
        let mut sqr3 = T::regs().sqr3().read();
        let mut sqr4 = T::regs().sqr4().read();

        // Configure channels and ranks
        for (_i, ((ch, is_differential), sample_time)) in sequence.enumerate() {
            let sample_time = sample_time.into();
            if ch <= 9 {
                smpr.set_smp(ch as _, sample_time);
            } else {
                smpr2.set_smp((ch - 10) as _, sample_time);
            }

            match _i {
                0..=3 => {
                    sqr1.set_sq(_i, ch);
                }
                4..=8 => {
                    sqr2.set_sq(_i - 4, ch);
                }
                9..=13 => {
                    sqr3.set_sq(_i - 9, ch);
                }
                14..=15 => {
                    sqr4.set_sq(_i - 14, ch);
                }
                _ => unreachable!(),
            }

            #[cfg(stm32g4)]
            {
                if ch < 18 {
                    difsel.set_difsel(
                        ch.into(),
                        if is_differential {
                            Difsel::DIFFERENTIAL
                        } else {
                            Difsel::SINGLE_ENDED
                        },
                    );
                }
            }
        }

        T::regs().smpr().write_value(smpr);
        T::regs().smpr2().write_value(smpr2);
        T::regs().sqr1().write_value(sqr1);
        T::regs().sqr2().write_value(sqr2);
        T::regs().sqr3().write_value(sqr3);
        T::regs().sqr4().write_value(sqr4);
        #[cfg(stm32g4)]
        T::regs().difsel().write_value(difsel);
    }
}

impl<'d, T: Instance + AnyInstance> Adc<'d, T> {
    /// Create a new ADC driver.
    pub fn new(adc: Peri<'d, T>, config: AdcConfig) -> Self {
        rcc::enable_and_reset::<T>();

        let prescaler = from_ker_ck(T::frequency());

        T::common_regs().ccr().modify(|w| w.set_presc(prescaler));

        let frequency = T::frequency() / prescaler;
        trace!("ADC frequency set to {}", frequency);

        if frequency > MAX_ADC_CLK_FREQ {
            panic!(
                "Maximal allowed frequency for the ADC is {} MHz and it varies with different packages, refer to ST docs for more information.",
                MAX_ADC_CLK_FREQ.0 / 1_000_000
            );
        }

        T::regs().cr().modify(|reg| {
            reg.set_deeppwd(false);
            reg.set_advregen(true);
        });

        blocking_delay_us(20);

        T::regs().difsel().modify(|w| {
            for n in 0..18 {
                w.set_difsel(n, Difsel::SINGLE_ENDED);
            }
        });

        T::regs().cr().modify(|w| {
            w.set_adcaldif(Adcaldif::SINGLE_ENDED);
        });

        T::regs().cr().modify(|w| w.set_adcal(true));

        while T::regs().cr().read().adcal() {}

        blocking_delay_us(20);

        T::regs().cr().modify(|w| {
            w.set_adcaldif(Adcaldif::DIFFERENTIAL);
        });

        T::regs().cr().modify(|w| w.set_adcal(true));

        while T::regs().cr().read().adcal() {}

        blocking_delay_us(20);

        T::enable();

        // single conversion mode, software trigger
        T::regs().cfgr().modify(|w| {
            w.set_cont(false);
            w.set_exten(Exten::DISABLED);
        });

        if let Some(dual) = config.dual_mode {
            T::common_regs().ccr().modify(|reg| {
                reg.set_dual(dual);
            })
        }

        if let Some(resolution) = config.resolution {
            T::regs().cfgr().modify(|reg| reg.set_res(resolution.into()));
        }

        #[cfg(stm32g4)]
        if let Some(shift) = config.oversampling_shift {
            T::regs().cfgr2().modify(|reg| reg.set_ovss(shift));
        }

        #[cfg(stm32g4)]
        if let Some(ratio) = config.oversampling_ratio {
            T::regs().cfgr2().modify(|reg| reg.set_ovsr(ratio));
        }

        #[cfg(stm32g4)]
        if let Some((mode, trig_mode, enable)) = config.oversampling_mode {
            T::regs().cfgr2().modify(|reg| reg.set_trovs(trig_mode));
            T::regs().cfgr2().modify(|reg| reg.set_rovsm(mode));
            T::regs().cfgr2().modify(|reg| reg.set_rovse(enable));
        }

        Self { adc }
    }

    /// Enable reading the voltage reference internal channel.
    pub fn enable_vrefint(&self) -> super::VrefInt
    where
        T: super::SpecialConverter<super::VrefInt>,
    {
        T::common_regs().ccr().modify(|reg| {
            reg.set_vrefen(true);
        });

        super::VrefInt {}
    }

    /// Enable reading the temperature internal channel.
    pub fn enable_temperature(&self) -> super::Temperature
    where
        T: super::SpecialConverter<super::Temperature>,
    {
        T::common_regs().ccr().modify(|reg| {
            reg.set_vsenseen(true);
        });

        super::Temperature {}
    }

    /// Enable reading the vbat internal channel.
    pub fn enable_vbat(&self) -> super::Vbat
    where
        T: super::SpecialConverter<super::Vbat>,
    {
        T::common_regs().ccr().modify(|reg| {
            reg.set_vbaten(true);
        });

        super::Vbat {}
    }

    // Reads that are not implemented as INJECTED in "blocking_read"
    // #[cfg(stm32g4)]
    // pub fn enalble_injected_oversampling_mode(&mut self, enable: bool) {
    //     T::regs().cfgr2().modify(|reg| reg.set_jovse(enable));
    // }

    // #[cfg(stm32g4)]
    // pub fn enable_oversampling_regular_injected_mode(&mut self, enable: bool) {
    //     // the regularoversampling mode is forced to resumed mode (ROVSM bit ignored),
    //     T::regs().cfgr2().modify(|reg| reg.set_rovse(enable));
    //     T::regs().cfgr2().modify(|reg| reg.set_jovse(enable));
    // }

    /// Configures the ADC for injected conversions.
    ///
    /// Injected conversions are separate from the regular conversion sequence and are typically
    /// triggered by software or an external event. This method sets up a fixed-length sequence of
    /// injected channels with specified sample times, the trigger source, and whether the end-of-sequence
    /// interrupt should be enabled.
    ///
    /// # Parameters
    /// - `sequence`: An array of tuples containing the ADC channels and their sample times. The length
    ///   `N` determines the number of injected ranks to configure (maximum 4 for STM32).
    /// - `trigger`: The trigger source that starts the injected conversion sequence.
    /// - `interrupt`: If `true`, enables the end-of-sequence (JEOS) interrupt for injected conversions.
    ///
    /// # Returns
    /// An `InjectedAdc<T, N>` instance that represents the configured injected sequence. The returned
    /// type encodes the sequence length `N` in its type, ensuring that reads return exactly `N` samples.
    ///
    /// # Panics
    /// This function will panic if:
    /// - `sequence` is empty.
    /// - `sequence` length exceeds the maximum number of injected ranks (`NR_INJECTED_RANKS`).
    ///
    /// # Notes
    /// - Injected conversions can run independently of regular ADC conversions.
    /// - The order of channels in `sequence` determines the rank order in the injected sequence.
    /// - Accessing samples beyond `N` will result in a panic; use the returned type
    ///   `InjectedAdc<T, N>` to enforce bounds at compile time.
    pub fn setup_injected_conversions<'a, const N: usize>(
        self,
        sequence: [(AnyAdcChannel<T>, SampleTime); N],
        trigger: ConversionTrigger,
        interrupt: bool,
    ) -> InjectedAdc<T, N> {
        assert!(N != 0, "Read sequence cannot be empty");
        assert!(
            N <= NR_INJECTED_RANKS,
            "Read sequence cannot be more than {} in length",
            NR_INJECTED_RANKS
        );

        T::enable();

        T::regs().jsqr().modify(|w| w.set_jl(N as u8 - 1));

        for (n, (channel, sample_time)) in sequence.into_iter().enumerate() {
            let sample_time = sample_time.into();
            if channel.channel() <= 9 {
                T::regs()
                    .smpr()
                    .modify(|reg| reg.set_smp(channel.channel() as _, sample_time));
            } else {
                T::regs()
                    .smpr2()
                    .modify(|reg| reg.set_smp((channel.channel() - 10) as _, sample_time));
            }

            let idx = match n {
                0..=3 => n,
                4..=8 => n - 4,
                9..=13 => n - 9,
                14..=15 => n - 14,
                _ => unreachable!(),
            };

            T::regs().jsqr().modify(|w| w.set_jsq(idx, channel.channel()));
        }

        T::regs().cfgr().modify(|reg| reg.set_jdiscen(false));

        // Set external trigger for injected conversion sequence
        // Possible trigger values are seen in Table 167 in RM0440 Rev 9
        T::regs().jsqr().modify(|r| {
            r.set_jextsel(trigger.channel);
            r.set_jexten(trigger.edge);
        });

        // Enable end of injected sequence interrupt
        T::regs().ier().modify(|r| r.set_jeosie(interrupt));

        Self::start_injected_conversions();

        InjectedAdc::new(sequence) // InjectedAdc<'a, T, N> now borrows the channels
    }

    /// Configures ADC for both regular conversions with a ring-buffered DMA and injected conversions.
    ///
    /// # Parameters
    /// - `dma`: The DMA peripheral to use for the ring-buffered ADC transfers.
    /// - `dma_buf`: The buffer to store DMA-transferred samples for regular conversions.
    /// - `regular_sequence`: The sequence of channels and their sample times for regular conversions.
    /// - `regular_conversion_mode`: The mode for regular conversions (e.g., continuous or triggered).
    /// - `injected_sequence`: An array of channels and sample times for injected conversions (length `N`).
    /// - `injected_trigger`: The trigger source for injected conversions.
    /// - `injected_interrupt`: Whether to enable the end-of-sequence interrupt for injected conversions.
    ///
    /// Injected conversions are typically used with interrupts. If ADC1 and ADC2 are used in dual mode,
    /// it is recommended to enable interrupts only for the ADC whose sequence takes the longest to complete.
    ///
    /// # Returns
    /// A tuple containing:
    /// 1. `RingBufferedAdc<'a, T>` — the configured ADC for regular conversions using DMA.
    /// 2. `InjectedAdc<T, N>` — the configured ADC for injected conversions.
    ///
    /// # Safety
    /// This function is `unsafe` because it clones the ADC peripheral handle unchecked. Both the
    /// `RingBufferedAdc` and `InjectedAdc` take ownership of the handle and drop it independently.
    /// Ensure no other code concurrently accesses the same ADC instance in a conflicting way.
    pub fn into_ring_buffered_and_injected<'a, const N: usize>(
        self,
        dma: Peri<'a, impl RxDma<T>>,
        dma_buf: &'a mut [u16],
        regular_sequence: impl ExactSizeIterator<Item = (AnyAdcChannel<T>, T::SampleTime)>,
        regular_conversion_mode: RegularConversionMode,
        injected_sequence: [(AnyAdcChannel<T>, SampleTime); N],
        injected_trigger: ConversionTrigger,
        injected_interrupt: bool,
    ) -> (super::RingBufferedAdc<'a, T>, InjectedAdc<T, N>) {
        unsafe {
            (
                Self {
                    adc: self.adc.clone_unchecked(),
                }
                .into_ring_buffered(dma, dma_buf, regular_sequence, regular_conversion_mode),
                Self {
                    adc: self.adc.clone_unchecked(),
                }
                .setup_injected_conversions(injected_sequence, injected_trigger, injected_interrupt),
            )
        }
    }

    /// Stop injected conversions
    pub(super) fn stop_injected_conversions() {
        if T::regs().cr().read().adstart() && !T::regs().cr().read().addis() {
            T::regs().cr().modify(|reg| {
                reg.set_jadstp(Adstp::STOP);
            });
            // The software must poll JADSTART until the bit is reset before assuming the
            // ADC is completely stopped
            while T::regs().cr().read().jadstart() {}
        }
    }

    /// Start injected ADC conversion
    pub(super) fn start_injected_conversions() {
        T::regs().cr().modify(|reg| {
            reg.set_jadstart(true);
        });
    }
}

impl<T: Instance, const N: usize> InjectedAdc<T, N> {
    /// Read sampled data from all injected ADC injected ranks
    /// Clear the JEOS flag to allow a new injected sequence
    pub(super) fn read_injected_data() -> [u16; N] {
        let mut data = [0u16; N];
        for i in 0..N {
            data[i] = T::regs().jdr(i).read().jdata();
        }

        // Clear JEOS by writing 1
        T::regs().isr().modify(|r| r.set_jeos(true));
        data
    }
}

#[cfg(stm32g4)]
mod g4 {
    use crate::adc::{SealedSpecialConverter, Temperature, Vbat, VrefInt};

    impl SealedSpecialConverter<Temperature> for crate::peripherals::ADC1 {
        const CHANNEL: u8 = 16;
    }

    impl SealedSpecialConverter<VrefInt> for crate::peripherals::ADC1 {
        const CHANNEL: u8 = 18;
    }

    impl SealedSpecialConverter<Vbat> for crate::peripherals::ADC1 {
        const CHANNEL: u8 = 17;
    }

    #[cfg(peri_adc3_common)]
    impl SealedSpecialConverter<VrefInt> for crate::peripherals::ADC3 {
        const CHANNEL: u8 = 18;
    }

    #[cfg(peri_adc3_common)]
    impl SealedSpecialConverter<Vbat> for crate::peripherals::ADC3 {
        const CHANNEL: u8 = 17;
    }

    #[cfg(not(stm32g4x1))]
    impl SealedSpecialConverter<VrefInt> for crate::peripherals::ADC4 {
        const CHANNEL: u8 = 18;
    }

    #[cfg(not(stm32g4x1))]
    impl SealedSpecialConverter<Temperature> for crate::peripherals::ADC5 {
        const CHANNEL: u8 = 4;
    }

    #[cfg(not(stm32g4x1))]
    impl SealedSpecialConverter<VrefInt> for crate::peripherals::ADC5 {
        const CHANNEL: u8 = 18;
    }

    #[cfg(not(stm32g4x1))]
    impl SealedSpecialConverter<Vbat> for crate::peripherals::ADC5 {
        const CHANNEL: u8 = 17;
    }
}

// TODO this should look at each ADC individually and impl the correct channels
#[cfg(stm32h7)]
mod h7 {
    impl<T: Instance> SealedSpecialConverter<Temperature> for T {
        const CHANNEL: u8 = 18;
    }
    impl<T: Instance> SealedSpecialConverter<VrefInt> for T {
        const CHANNEL: u8 = 19;
    }
    impl<T: Instance> SealedSpecialConverter<Vbat> for T {
        // TODO this should be 14 for H7a/b/35
        const CHANNEL: u8 = 17;
    }
}<|MERGE_RESOLUTION|>--- conflicted
+++ resolved
@@ -33,7 +33,7 @@
 const MAX_ADC_CLK_FREQ: Hertz = Hertz::mhz(50);
 
 fn from_ker_ck(frequency: Hertz) -> Presc {
-    let raw_prescaler = frequency.0 / MAX_ADC_CLK_FREQ.0;
+    let raw_prescaler = rcc::raw_prescaler(frequency.0, MAX_ADC_CLK_FREQ.0);
     match raw_prescaler {
         0 => Presc::DIV1,
         1 => Presc::DIV2,
@@ -88,24 +88,9 @@
                 reg.set_aden(true);
             });
 
-<<<<<<< HEAD
-impl Prescaler {
-    fn from_ker_ck(frequency: Hertz) -> Self {
-        let raw_prescaler = rcc::raw_prescaler(frequency.0, MAX_ADC_CLK_FREQ.0);
-        match raw_prescaler {
-            0 => Self::NotDivided,
-            1 => Self::DividedBy2,
-            2..=3 => Self::DividedBy4,
-            4..=5 => Self::DividedBy6,
-            6..=7 => Self::DividedBy8,
-            8..=9 => Self::DividedBy10,
-            10..=11 => Self::DividedBy12,
-            _ => unimplemented!(),
-=======
             while !T::regs().isr().read().adrdy() {
                 // spin
             }
->>>>>>> cf5ac499
         }
     }
 
