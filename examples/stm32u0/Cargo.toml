[package]
edition = "2024"
name = "embassy-stm32u0-examples"
version = "0.1.0"
license = "MIT OR Apache-2.0"
publish = false

[dependencies]
# Change stm32u083rc to your chip name, if necessary.
<<<<<<< HEAD
embassy-stm32 = { version = "0.1.0", path = "../../embassy-stm32", features = [ "defmt", "time-driver-any", "stm32u083mc", "memory-x", "unstable-pac", "exti", "chrono"]  }
embassy-sync = { version = "0.6.0", path = "../../embassy-sync", features = ["defmt"] }
embassy-executor = { version = "0.5.0", path = "../../embassy-executor", features = ["arch-cortex-m", "executor-thread", "defmt", "integrated-timers"] }
embassy-time = { version = "0.3.1", path = "../../embassy-time", features = ["defmt", "defmt-timestamp-uptime", "tick-hz-32_768"] }
embassy-usb = { version = "0.2.0", path = "../../embassy-usb", default-features = false, features = ["defmt"] }
embassy-futures = { version = "0.1.0", path = "../../embassy-futures" }
=======
embassy-stm32 = { version = "0.4.0", path = "../../embassy-stm32", features = [ "defmt", "time-driver-any", "stm32u083rc", "memory-x", "unstable-pac", "exti", "chrono"]  }
embassy-sync = { version = "0.7.2", path = "../../embassy-sync", features = ["defmt"] }
embassy-executor = { version = "0.9.0", path = "../../embassy-executor", features = ["arch-cortex-m", "executor-thread", "defmt"] }
embassy-time = { version = "0.5.0", path = "../../embassy-time", features = ["defmt", "defmt-timestamp-uptime", "tick-hz-32_768"] }
embassy-usb = { version = "0.5.1", path = "../../embassy-usb", default-features = false, features = ["defmt"] }
embassy-futures = { version = "0.1.2", path = "../../embassy-futures" }
>>>>>>> 661874d1

defmt = "1.0.1"
defmt-rtt = "1.0.0"

cortex-m = { version = "0.7.6", features = ["critical-section-single-core"] }
cortex-m-rt = "0.7.0"
embedded-hal = "0.2.6"
panic-probe = { version = "1.0.0", features = ["print-defmt"] }
heapless = { version = "0.8", default-features = false }

micromath = "2.0.0"
chrono = { version = "0.4.38", default-features = false }

[profile.release]
debug = 2

[package.metadata.embassy]
build = [
  { target = "thumbv6m-none-eabi", artifact-dir = "out/examples/stm32u0" }
]<|MERGE_RESOLUTION|>--- conflicted
+++ resolved
@@ -7,21 +7,12 @@
 
 [dependencies]
 # Change stm32u083rc to your chip name, if necessary.
-<<<<<<< HEAD
-embassy-stm32 = { version = "0.1.0", path = "../../embassy-stm32", features = [ "defmt", "time-driver-any", "stm32u083mc", "memory-x", "unstable-pac", "exti", "chrono"]  }
-embassy-sync = { version = "0.6.0", path = "../../embassy-sync", features = ["defmt"] }
-embassy-executor = { version = "0.5.0", path = "../../embassy-executor", features = ["arch-cortex-m", "executor-thread", "defmt", "integrated-timers"] }
-embassy-time = { version = "0.3.1", path = "../../embassy-time", features = ["defmt", "defmt-timestamp-uptime", "tick-hz-32_768"] }
-embassy-usb = { version = "0.2.0", path = "../../embassy-usb", default-features = false, features = ["defmt"] }
-embassy-futures = { version = "0.1.0", path = "../../embassy-futures" }
-=======
 embassy-stm32 = { version = "0.4.0", path = "../../embassy-stm32", features = [ "defmt", "time-driver-any", "stm32u083rc", "memory-x", "unstable-pac", "exti", "chrono"]  }
 embassy-sync = { version = "0.7.2", path = "../../embassy-sync", features = ["defmt"] }
 embassy-executor = { version = "0.9.0", path = "../../embassy-executor", features = ["arch-cortex-m", "executor-thread", "defmt"] }
 embassy-time = { version = "0.5.0", path = "../../embassy-time", features = ["defmt", "defmt-timestamp-uptime", "tick-hz-32_768"] }
 embassy-usb = { version = "0.5.1", path = "../../embassy-usb", default-features = false, features = ["defmt"] }
 embassy-futures = { version = "0.1.2", path = "../../embassy-futures" }
->>>>>>> 661874d1
 
 defmt = "1.0.1"
 defmt-rtt = "1.0.0"
